--- conflicted
+++ resolved
@@ -459,49 +459,18 @@
             line-height: 1;
         }
 
-        /* 新增：15天趋势图样式 */
-        .trend-section {
-            margin-top: 3rem;
-            padding: 2rem;
-            background: rgba(240, 248, 255, 0.3);
-            border-radius: 12px;
-            border: 1px solid rgba(100, 150, 200, 0.2);
-        }
-
-        .trend-section h2 {
-            color: #2c5282;
-            margin-bottom: 0.5rem;
-            font-size: 1.5rem;
-            text-align: center;
-        }
-
-        .trend-description {
-            color: #4a5568;
-            margin-bottom: 1.5rem;
-            font-size: 0.95rem;
-            text-align: center;
-        }
-
-        #trendChartCanvas {
-            width: 100%;
-            height: 350px;
-            margin: 1.5rem 0;
-            background: rgba(255, 255, 255, 0.1);
-            border-radius: 8px;
-        }
-
         /* 响应式调整 */
         @media (max-width: 767px) {
             .stats {
                 grid-template-columns: 1fr;
             }
-
+            
             .back-btn {
                 position: static;
                 display: inline-flex;
                 margin-bottom: 1rem;
             }
-
+            
             .header {
                 margin-top: 1rem;
             }
@@ -592,29 +561,6 @@
         <p id="updateTime">更新时间：2023-01-01 12:00</p>
     </div>
 
-<<<<<<< HEAD
-    <div class="stats">
-        <div class="stat-card">
-            <div class="stat-value" id="currentValue">-</div>
-            <div class="stat-label">当前NO₂浓度 (μg/m³)</div>
-        </div>
-        <div class="stat-card">
-            <div class="stat-value" id="avgValue">-</div>
-            <div class="stat-label">24小时平均浓度 (μg/m³)</div>
-        </div>
-        <div class="stat-card">
-            <div class="stat-value" id="qualityLevel">-</div>
-            <div class="stat-label">空气质量等级</div>
-        </div>
-    </div>
-
-    <canvas id="chartCanvas"></canvas>
-
-    <!-- 防护建议部分 - 修改后结构 -->
-    <div class="recommendations-section">
-        <h2 class="recommendations-title">防护建议</h2>
-
-=======
     <!-- 今日预测结果部分 -->
     <div id="prediction-section" class="prediction-section">
         <h2>今日预测结果</h2>
@@ -659,7 +605,6 @@
     <div id="recommendations-section" class="recommendations-section">
         <h2>防护建议</h2>
         
->>>>>>> 43ddc0d0
         <!-- 小卡片导航 -->
         <div class="recommendation-tabs">
             <div class="tab-card active" data-tab="travel">
@@ -687,7 +632,7 @@
                 <div class="tab-title">通用建议</div>
             </div>
         </div>
-
+        
         <!-- 内容面板 -->
         <div class="content-panels">
             <div class="content-panel active" id="travel-panel">
@@ -722,25 +667,6 @@
             </div>
         </div>
     </div>
-<<<<<<< HEAD
-    <!-- 预测准确性对比图表 -->
-    <div class="accuracy-section">
-        <h2>预测准确性分析</h2>
-        <p class="accuracy-description">对比昨天的预测值与实际观测值，评估模型预测准确性</p>
-        <canvas id="accuracyChartCanvas"></canvas>
-        <div id="accuracyStats" class="accuracy-stats">
-            <div class="accuracy-metric">
-                <span class="metric-label">平均绝对误差:</span>
-                <span id="maeValue" class="metric-value">计算中...</span>
-            </div>
-            <div class="accuracy-metric">
-                <span class="metric-label">预测区间覆盖率:</span>
-                <span id="coverageValue" class="metric-value">计算中...</span>
-            </div>
-            <div class="accuracy-metric">
-                <span class="metric-label">数据更新时间:</span>
-                <span id="accuracyUpdateTime" class="metric-value">-</span>
-=======
 
     <!-- 近15天浓度趋势部分 -->
     <div id="trend-section" class="trend-section">
@@ -802,19 +728,10 @@
                         <li>功能开发中：环境因素影响评估</li>
                     </ul>
                 </div>
->>>>>>> 43ddc0d0
             </div>
         </div>
     </div>
 
-<<<<<<< HEAD
-    <!-- 新增：15天趋势图表部分 -->
-    <div class="trend-section">
-        <h2>过去15天NO₂浓度趋势</h2>
-        <p class="trend-description">展示过去15天每日的平均NO₂浓度变化</p>
-        <canvas id="trendChartCanvas"></canvas>
-    </div>
-=======
     <!-- 昨日预测准确性分析部分 -->
     <div id="accuracy-section" class="accuracy-section">
         <h2>昨日预测准确性分析</h2>
@@ -856,14 +773,12 @@
         </div>
     </div>
 </div>
->>>>>>> 43ddc0d0
 </div>
 
 <script>
     let chartInstance = null;
     let accuracyChartInstance = null;
-    let trendChartInstance = null; // 新增：用于存储趋势图实例
-
+    
     // 获取当前小时
     function getCurrentHour() {
         const now = new Date();
@@ -1103,7 +1018,7 @@
             // 获取城市ID映射
             const citiesResponse = await fetch('/api/cities');
             const cities = await citiesResponse.json();
-
+            
             const cityInfo = cities.find(item => {
                 if (item.name === city) return true;
                 if (city.endsWith('市') && item.name === city.slice(0, -1)) return true;
@@ -1145,39 +1060,9 @@
                 predicted: predictedData,
                 city: city
             };
-
+            
         } catch (error) {
             console.error('准确性数据获取失败:', error);
-            throw error;
-        }
-    }
-
-    // 新增：获取15天平均数据
-    async function fetch15DayAverageData(city) {
-        try {
-            // 获取城市ID映射
-            const citiesResponse = await fetch('/api/cities');
-            const cities = await citiesResponse.json();
-
-            const cityInfo = cities.find(item => {
-                if (item.name === city) return true;
-                if (city.endsWith('市') && item.name === city.slice(0, -1)) return true;
-                if (city.endsWith('特别行政区') && item.name === city.slice(0, -5)) return true;
-                if (item.name.endsWith('市') && item.name.slice(0, -1) === city) return true;
-                return item.name.endsWith('特别行政区') && item.name.slice(0, -5) === city;
-            });
-
-            if (!cityInfo) {
-                throw new Error(`未找到城市${city}的ID`);
-            }
-
-            const response = await fetch(`/api/15day-average/${cityInfo.id}`);
-            if (!response.ok) {
-                throw new Error('15天平均数据获取失败');
-            }
-            return await response.json();
-        } catch (error) {
-            console.error('获取15天平均数据失败:', error);
             throw error;
         }
     }
@@ -1188,19 +1073,19 @@
         const predictedValues = predictedData.values;
         const predictedLow = predictedData.low;
         const predictedHigh = predictedData.high;
-
+        
         // 确保数据长度匹配（取最小长度）
         const minLength = Math.min(actualValues.length, predictedValues.length);
         const actualTrimmed = actualValues.slice(0, minLength);
         const predictedTrimmed = predictedValues.slice(0, minLength);
         const lowTrimmed = predictedLow.slice(0, minLength);
         const highTrimmed = predictedHigh.slice(0, minLength);
-
+        
         // 计算平均绝对误差 (MAE)
         const mae = actualTrimmed.reduce((sum, actual, i) => {
             return sum + Math.abs(actual - predictedTrimmed[i]);
         }, 0) / actualTrimmed.length;
-
+        
         // 计算预测区间覆盖率
         let covered = 0;
         actualTrimmed.forEach((actual, i) => {
@@ -1209,7 +1094,7 @@
             }
         });
         const coverage = (covered / actualTrimmed.length) * 100;
-
+        
         return {
             mae: mae.toFixed(2),
             coverage: coverage.toFixed(1),
@@ -1227,7 +1112,7 @@
 
         const actualData = accuracyData.actual.data;
         const predictedData = accuracyData.predicted;
-
+        
         // 准备数据（确保时间对齐）
         const times = predictedData.times;
         const actualValues = actualData.map(record => record.no2_concentration);
@@ -1237,7 +1122,7 @@
 
         // 计算准确性指标
         const metrics = calculateAccuracyMetrics(accuracyData.actual, predictedData);
-
+        
         // 更新准确性指标显示
         document.getElementById('maeValue').textContent = `${metrics.mae} μg/m³`;
         document.getElementById('coverageValue').textContent = `${metrics.coverage}%`;
@@ -1428,7 +1313,7 @@
                     {
                         label: '预测区间下限',
                         data: data.low,
-                        borderWidth: 4,
+                        borderWidth: 4, 
                         borderColor: 'rgba(255, 152, 0, 0.7)',
                         backgroundColor: 'rgba(255, 152, 0, 0.45)',
                         fill: true,
@@ -1457,7 +1342,7 @@
                     y: {
                         beginAtZero: true,
                         title: {
-                            display: true,
+                            display: true, 
                             text: 'NO₂浓度（μg/m³）',
                             font: {
                                 size: 14,
@@ -1477,7 +1362,7 @@
                     },
                     x: {
                         title: {
-                            display: true,
+                            display: true, 
                             text: '时间',
                             font: {
                                 size: 14,
@@ -1501,7 +1386,7 @@
                 plugins: {
                     legend: {
                         position: 'top',
-                        labels: {
+                        labels: { 
                             font: { size: 13, weight: '500' },
                             color: '#222'
                         }
@@ -1522,106 +1407,6 @@
         });
     }
 
-    // 新增：渲染15天趋势图
-    function renderTrendChart(trendData) {
-        const ctx = document.getElementById('trendChartCanvas').getContext('2d');
-
-        // 如果已存在趋势图实例，先销毁
-        if (trendChartInstance) {
-            trendChartInstance.destroy();
-        }
-
-        // 提取日期和浓度值
-        const dates = trendData.data.map(item =>
-            new Date(item.date).toLocaleDateString('zh-CN', { month: 'short', day: 'numeric' })
-        );
-        const concentrations = trendData.data.map(item => item.average);
-
-        // 创建图表
-        trendChartInstance = new Chart(ctx, {
-            type: 'line',
-            data: {
-                labels: dates,
-                datasets: [{
-                    label: '日平均NO₂浓度 (μg/m³)',
-                    data: concentrations,
-                    borderColor: 'rgba(75, 192, 192, 1)',
-                    backgroundColor: 'rgba(75, 192, 192, 0.2)',
-                    borderWidth: 2,
-                    tension: 0.3,
-                    fill: true,
-                    pointBackgroundColor: 'rgba(75, 192, 192, 1)',
-                    pointBorderColor: '#fff',
-                    pointBorderWidth: 2,
-                    pointRadius: 5,
-                    pointHoverRadius: 7
-                }]
-            },
-            options: {
-                responsive: true,
-                devicePixelRatio: 2,
-                scales: {
-                    y: {
-                        beginAtZero: false,
-                        title: {
-                            display: true,
-                            text: 'NO₂浓度 (μg/m³)',
-                            font: { size: 14, weight: 'bold' },
-                            color: '#374151'
-                        },
-                        ticks: {
-                            font: { size: 12 },
-                            color: '#6b7280'
-                        },
-                        grid: {
-                            color: 'rgba(156, 163, 175, 0.3)',
-                            lineWidth: 1
-                        }
-                    },
-                    x: {
-                        title: {
-                            display: true,
-                            text: '日期',
-                            font: { size: 14, weight: 'bold' },
-                            color: '#374151'
-                        },
-                        ticks: {
-                            font: { size: 12 },
-                            color: '#6b7280'
-                        },
-                        grid: { display: false }
-                    }
-                },
-                plugins: {
-                    legend: {
-                        position: 'top',
-                        labels: {
-                            font: { size: 12, weight: '500' },
-                            color: '#374151',
-                            usePointStyle: true
-                        }
-                    },
-                    tooltip: {
-                        mode: 'index',
-                        intersect: false,
-                        backgroundColor: 'rgba(255, 255, 255, 0.95)',
-                        titleColor: '#1f2937',
-                        bodyColor: '#4b5563',
-                        borderColor: '#d1d5db',
-                        borderWidth: 1,
-                        padding: 12,
-                        bodyFont: { size: 12 },
-                        callbacks: {
-                            label: function(context) {
-                                return `浓度: ${context.parsed.y.toFixed(1)} μg/m³`;
-                            }
-                        }
-                    }
-                }
-            }
-        });
-    }
-
     // 渲染分类建议
     function renderRecommendations(recommendations) {
         // 定义分类和对应DOM元素的映射
@@ -1638,7 +1423,7 @@
         categories.forEach(category => {
             const listElement = document.getElementById(category.id);
             listElement.innerHTML = '';
-
+            
             category.items.forEach(itemText => {
                 const li = document.createElement('li');
                 li.className = 'recommendation-item';
@@ -1650,16 +1435,6 @@
 
     // 初始化标签切换功能
     function initTabs() {
-<<<<<<< HEAD
-        const tabCards = document.querySelectorAll('.tab-card');
-
-        tabCards.forEach(card => {
-            card.addEventListener('click', () => {
-                const tabName = card.getAttribute('data-tab');
-
-                // 移除所有激活状态
-                document.querySelectorAll('.tab-card').forEach(c => {
-=======
         // 处理预测结果标签
         const predictionTabs = document.querySelectorAll('.prediction-tabs .tab-card');
         predictionTabs.forEach(card => {
@@ -1688,7 +1463,6 @@
                 
                 // 移除防护建议区域的激活状态
                 document.querySelectorAll('.recommendation-tabs .tab-card').forEach(c => {
->>>>>>> 43ddc0d0
                     c.classList.remove('active');
                 });
                 document.querySelectorAll('.recommendations-section .content-panel').forEach(p => {
@@ -1734,7 +1508,7 @@
                 document.querySelectorAll('.accuracy-section .content-panel').forEach(p => {
                     p.classList.remove('active');
                 });
-
+                
                 // 添加当前激活状态
                 card.classList.add('active');
                 document.getElementById(`${tabName}-panel`).classList.add('active');
@@ -1809,7 +1583,7 @@
         // 从后端API调取数据
         try {
             const realData = await fetchCityData(city);
-
+            
             // 更新页面内容
             document.getElementById('cityName').textContent = `${realData.city} NO₂ 浓度详情`;
             document.getElementById('updateTime').textContent = `更新时间：${realData.updateTime}`;
@@ -1823,7 +1597,7 @@
 
             // 渲染图表
             renderChart(realData);
-
+            
             // 加载并渲染预测准确性分析
             try {
                 const accuracyData = await fetchAccuracyData(city);
@@ -1833,7 +1607,7 @@
                 document.getElementById('maeValue').textContent = '暂无数据';
                 document.getElementById('coverageValue').textContent = '暂无数据';
                 document.getElementById('accuracyUpdateTime').textContent = '数据获取失败';
-
+                
                 const accuracyCanvas = document.getElementById('accuracyChartCanvas');
                 const ctx = accuracyCanvas.getContext('2d');
                 ctx.fillStyle = '#f3f4f6';
@@ -1844,24 +1618,7 @@
                 ctx.fillText('暂无昨天的对比数据', accuracyCanvas.width / 2, accuracyCanvas.height / 2);
                 ctx.fillText('(需要历史预测数据和观测数据)', accuracyCanvas.width / 2, accuracyCanvas.height / 2 + 25);
             }
-
-            // 新增：加载并渲染15天趋势图
-            try {
-                const trendData = await fetch15DayAverageData(city);
-                renderTrendChart(trendData);
-            } catch (trendError) {
-                console.error('15天趋势数据加载失败:', trendError);
-                const trendCanvas = document.getElementById('trendChartCanvas');
-                const ctx = trendCanvas.getContext('2d');
-                ctx.fillStyle = '#f3f4f6';
-                ctx.fillRect(0, 0, trendCanvas.width, trendCanvas.height);
-                ctx.fillStyle = '#6b7280';
-                ctx.font = '16px Arial';
-                ctx.textAlign = 'center';
-                ctx.fillText('无法加载15天趋势数据', trendCanvas.width / 2, trendCanvas.height / 2);
-                ctx.fillText('请稍后重试', trendCanvas.width / 2, trendCanvas.height / 2 + 25);
-            }
-
+            
         } catch (error) {
             console.error('数据加载失败:', error);
             alert('无法获取城市数据，请稍后重试');
