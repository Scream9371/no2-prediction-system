--- conflicted
+++ resolved
@@ -452,7 +452,6 @@
     return jsonify(get_all_cities())
 
 
-<<<<<<< HEAD
 @api_bp.route("/api/ai-assistant", methods=["POST"])
 def ai_assistant():
     """
@@ -622,7 +621,8 @@
             "status": "error",
             "error": str(e)
         }), 500
-=======
+
+
 # 在api_routes.py中添加以下路由
 
 @api_bp.route("/api/trend/no2/<city_id>")
@@ -825,5 +825,4 @@
         })
 
     except Exception as e:
-        return jsonify({"error": f"获取历史趋势数据失败: {str(e)}"}), 500
->>>>>>> ad2e5b32
+        return jsonify({"error": f"获取历史趋势数据失败: {str(e)}"}), 500