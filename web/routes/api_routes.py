--- conflicted
+++ resolved
@@ -1,5 +1,4 @@
 import datetime
-from statistics import mean
 
 from flask import Blueprint, jsonify
 
@@ -7,13 +6,6 @@
 from database.crud import get_no2_records
 from database.session import get_db
 from ml.src.predict import predict_for_web_api
-
-# 导入所有模型类
-from database.models import (
-    GuangzhouNO2Record, ShenzhenNO2Record, ZhuhaiNO2Record, FoshanNO2Record,
-    HuizhouNO2Record, DongguanNO2Record, ZhongshanNO2Record, JiangmenNO2Record,
-    ZhaoqingNO2Record, HongkongNO2Record, MacaoNO2Record
-)
 
 # 中文城市名到英文城市名的映射（用于模型文件路径）
 CHINESE_TO_ENGLISH_CITY_MAP = {
@@ -33,21 +25,6 @@
     "澳门特别行政区": "macao",
 }
 
-# 城市名到模型类的映射
-CITY_MODEL_MAP = {
-    "广州": GuangzhouNO2Record,
-    "深圳": ShenzhenNO2Record,
-    "珠海": ZhuhaiNO2Record,
-    "佛山": FoshanNO2Record,
-    "惠州": HuizhouNO2Record,
-    "东莞": DongguanNO2Record,
-    "中山": ZhongshanNO2Record,
-    "江门": JiangmenNO2Record,
-    "肇庆": ZhaoqingNO2Record,
-    "香港特别行政区": HongkongNO2Record,
-    "澳门特别行政区": MacaoNO2Record
-}
-
 
 def get_english_city_name(chinese_name: str) -> str:
     """
@@ -153,9 +130,9 @@
 
         # 将DataFrame转换为前端需要的JSON格式
         if (
-                predictions_df is not None
-                and hasattr(predictions_df, "empty")
-                and not predictions_df.empty
+            predictions_df is not None
+            and hasattr(predictions_df, "empty")
+            and not predictions_df.empty
         ):
             # 从预测数据中提取实际的时间标签
             import pandas as pd
@@ -235,11 +212,8 @@
         return jsonify({"error": "无效的城市ID"}), 400
 
     try:
-<<<<<<< HEAD
-=======
         from database.crud import CITY_MODEL_MAP
         
->>>>>>> 43ddc0d0
         if city_name not in CITY_MODEL_MAP:
             return jsonify({"error": "不支持的城市"}), 400
 
@@ -251,7 +225,7 @@
 
         db_gen = get_db()
         db = next(db_gen)
-
+        
         # 查询昨天的数据
         model_class = CITY_MODEL_MAP[city_name]
         records = (
@@ -366,72 +340,72 @@
 def get_historical_predictions(city_id):
     """
     获取指定城市昨天的历史预测数据
-
+    
     用于预测准确性验证，返回昨天生成的预测数据以便与实际观测数据对比。
-
+    
     Args:
         city_id (str): 城市ID，从URL路径中获取
-
+        
     Returns:
         JSON: 昨天的预测数据，包含：
             - date (str): 预测日期 (YYYY-MM-DD)
-            - generated_at (str): 预测生成时间
+            - generated_at (str): 预测生成时间 
             - updateTime (str): 更新时间
             - times (list): 24个时间点 ["HH:MM", ...]
             - values (list): 24个预测值 (μg/m³)
-            - low (list): 置信区间下限 (μg/m³)
+            - low (list): 置信区间下限 (μg/m³)  
             - high (list): 置信区间上限 (μg/m³)
-
+            
     HTTP状态码:
         200: 成功返回历史预测数据
         400: 无效的城市ID
         404: 未找到昨天的预测数据
         500: 服务器内部错误
-
+        
     示例:
         GET /api/historical-predictions/101280101
         返回: {
-            "date": "2025-08-01",
+            "date": "2025-08-01", 
             "generated_at": "2025-08-01T03:15:22",
             "times": ["00:00", "01:00", ...],
             "values": [25.6, 24.3, ...],
-            "low": [19.2, 18.1, ...],
+            "low": [19.2, 18.1, ...], 
             "high": [32.0, 30.5, ...]
         }
     """
     if not is_supported_city(city_id):
         return jsonify({"error": "不支持的城市"}), 400
-
+        
     try:
         import os
         import json
-
+        
         # 获取城市名称并转换为英文
         city_name = get_city_name(city_id)
         english_city_name = get_english_city_name(city_name)
-
+        
         # 计算昨天的日期
         yesterday = datetime.date.today() - datetime.timedelta(days=1)
         date_str = yesterday.strftime("%Y%m%d")
-
+        
         # 查找昨天的预测缓存文件
         cache_dir = os.path.join(os.getcwd(), "data", "predictions_cache")
         cache_file = os.path.join(cache_dir, f"daily_predictions_{date_str}.json")
-
+        
         if not os.path.exists(cache_file):
             return jsonify({"error": f"未找到{yesterday}的预测数据"}), 404
-
+            
         # 读取预测缓存
         with open(cache_file, "r", encoding="utf-8") as f:
             cache_data = json.load(f)
-
+            
         # 检查城市数据是否存在
         predictions = cache_data.get("predictions", {})
         if english_city_name not in predictions:
             return jsonify({"error": f"未找到{city_name}在{yesterday}的预测数据"}), 404
-
+            
         city_predictions = predictions[english_city_name]
-
+        
         return jsonify({
             "date": yesterday.isoformat(),
             "generated_at": cache_data.get("generated_at"),
@@ -442,7 +416,7 @@
             "low": city_predictions.get("low", []),
             "high": city_predictions.get("high", [])
         })
-
+        
     except Exception as e:
         return jsonify({"error": f"获取历史预测数据失败: {str(e)}"}), 500
 
@@ -475,119 +449,4 @@
     支持的城市:
         广州、深圳、珠海、佛山、惠州、东莞、中山、江门、肇庆、香港特别行政区、澳门特别行政区
     """
-    return jsonify(get_all_cities())
-
-
-@api_bp.route("/api/daily-average/<city_id>")
-def get_daily_average(city_id):
-    """获取指定城市当天的二氧化氮浓度平均值"""
-    city_name = get_city_name(city_id)
-    if not city_name:
-        return jsonify({"error": "无效的城市ID"}), 400
-
-    try:
-        if city_name not in CITY_MODEL_MAP:
-            return jsonify({"error": "不支持的城市"}), 400
-
-        # 计算今天的日期范围
-        today = datetime.date.today()
-        today_start = datetime.datetime.combine(today, datetime.time.min)
-        today_end = datetime.datetime.combine(today, datetime.time.max)
-
-        db_gen = get_db()
-        db = next(db_gen)
-
-        # 查询今天的数据
-        model_class = CITY_MODEL_MAP[city_name]
-        records = (
-            db.query(model_class.no2_concentration)
-            .filter(model_class.observation_time >= today_start)
-            .filter(model_class.observation_time <= today_end)
-            .all()
-        )
-        db.close()
-
-        # 计算平均值
-        if not records:
-            return jsonify({
-                "date": today.isoformat(),
-                "city": city_name,
-                "average": None,
-                "record_count": 0,
-                "message": "今天暂无观测数据"
-            })
-
-        concentrations = [record[0] for record in records if record[0] is not None]
-        avg_value = sum(concentrations) / len(concentrations) if concentrations else None
-
-        return jsonify({
-            "date": today.isoformat(),
-            "city": city_name,
-            "average": round(avg_value, 1) if avg_value else None,
-            "record_count": len(concentrations),
-            "unit": "μg/m³"
-        })
-
-    except Exception as e:
-        return jsonify({"error": f"计算日平均值失败: {str(e)}"}), 500
-
-
-@api_bp.route("/api/15day-average/<city_id>")
-def get_15day_average(city_id):
-    """获取指定城市过去15天的二氧化氮浓度日平均值（不包含今天）"""
-    city_name = get_city_name(city_id)
-    if not city_name:
-        return jsonify({"error": "无效的城市ID"}), 400
-
-    try:
-        if city_name not in CITY_MODEL_MAP:
-            return jsonify({"error": "不支持的城市"}), 400
-
-        db_gen = get_db()
-        db = next(db_gen)
-        model_class = CITY_MODEL_MAP[city_name]
-
-        result = []
-        today = datetime.date.today()
-
-        # 获取过去15天的数据（不包含今天，从昨天开始回溯15天）
-        # 修改：从1到15，即昨天（1天前）到15天前
-        for i in range(1, 16):
-            target_date = today - datetime.timedelta(days=i)
-            date_start = datetime.datetime.combine(target_date, datetime.time.min)
-            date_end = datetime.datetime.combine(target_date, datetime.time.max)
-
-            # 查询当天的所有二氧化氮浓度数据
-            records = (
-                db.query(model_class.no2_concentration)
-                .filter(model_class.observation_time >= date_start)
-                .filter(model_class.observation_time <= date_end)
-                .all()
-            )
-
-            # 提取有效浓度值
-            concentrations = [record[0] for record in records if record[0] is not None]
-
-            # 计算平均值（如果当天有数据）
-            avg_value = round(mean(concentrations), 1) if concentrations else None
-
-            result.append({
-                "date": target_date.isoformat(),
-                "average": avg_value,
-                "record_count": len(concentrations)
-            })
-
-        db.close()
-
-        # 按日期升序排列（从最旧到最新）
-        result.reverse()
-
-        return jsonify({
-            "city": city_name,
-            "start_date": result[0]["date"] if result else None,
-            "end_date": result[-1]["date"] if result else None,
-            "data": result
-        })
-
-    except Exception as e:
-        return jsonify({"error": f"计算15天平均值失败: {str(e)}"}), 500+    return jsonify(get_all_cities())