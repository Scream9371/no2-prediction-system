--- conflicted
+++ resolved
@@ -1,55 +1,7 @@
 import json
 import os
 import requests
-<<<<<<< HEAD
 from utils.auth import generate_jwt_token, get_heweather_config
-=======
-from dotenv import load_dotenv
-
-# 加载环境变量，用于记录ID以及密钥信息
-load_dotenv()
-
-# 从环境变量获取配置
-API_HOST = os.getenv("HF_API_HOST")
-
-# WSL环境下python-dotenv可能无法正确处理多行私钥，使用备用方案
-def get_private_key():
-    """获取正确格式的私钥"""
-    key = os.getenv("HF_PRIVATE_KEY")
-    if not key or len(key) < 100:  # 如果私钥不完整，使用备用方案
-        # 硬编码私钥以解决WSL兼容性问题
-        return """-----BEGIN PRIVATE KEY-----
-MC4CAQAwBQYDK2VwBCIEIFFIzraECKVymQXx9CLwVgBbypHk+SKwM4DGwPWb6vRk
------END PRIVATE KEY-----"""
-    else:
-        # 正常处理换行符
-        return key.replace("\\r\\n", "\n").replace("\\n", "\n")
-
-PRIVATE_KEY = get_private_key()
-PROJECT_ID = os.getenv("HF_PROJECT_ID")
-KEY_ID = os.getenv("HF_KEY_ID")
-
-
-def generate_jwt_token():
-    """
-    生成JWT令牌
-    """
-    # 生成JWT
-    token = jwt.encode(
-        payload={
-            "iat": int(time.time()) - 30,
-            "exp": int(time.time()) + 900,
-            "sub": PROJECT_ID,
-        },
-        key=PRIVATE_KEY,
-        algorithm="EdDSA",
-        headers={"alg": "EdDSA", "kid": KEY_ID},
-    )
-
-    # 调试输出
-    # print("生成的JWT:", token)
-    return token
->>>>>>> d67717a8
 
 
 def get_air_quality(city_id, date):
