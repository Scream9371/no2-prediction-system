--- conflicted
+++ resolved
@@ -136,20 +136,12 @@
 
 3. **初始化数据库**
    ```bash
-<<<<<<< HEAD
-   python -m scripts.setup_database
-=======
    python  -m scripts.setup_database
->>>>>>> 9d49bc74
    ```
 
 4. **采集历史数据**
    ```bash
-<<<<<<< HEAD
-   python -m scripts.run_data_collector
-=======
    python -m scripts.run_data_collector 
->>>>>>> 9d49bc74
    ```
 
 5. **训练模型**
@@ -159,11 +151,7 @@
 
 6. **启动Web前端**
    ```bash
-<<<<<<< HEAD
-   python -m web.app
-=======
    python -m web.app.py
->>>>>>> 9d49bc74
    ```
    访问 http://localhost:5000 查看预测结果和可视化图表。
 
